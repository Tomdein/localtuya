--- conflicted
+++ resolved
@@ -89,10 +89,7 @@
 # Platforms in this list must support config flows
 PLATFORMS = [
     "binary_sensor",
-<<<<<<< HEAD
-=======
     "climate",
->>>>>>> 1b164a7a
     "cover",
     "fan",
     "light",
@@ -100,10 +97,7 @@
     "select",
     "sensor",
     "switch",
-<<<<<<< HEAD
-=======
     "vacuum",
->>>>>>> 1b164a7a
 ]
 
 TUYA_DEVICE = "tuya_device"