"""The LocalTuya integration. """
import asyncio
import logging
import time
from datetime import timedelta

import homeassistant.helpers.config_validation as cv
import homeassistant.helpers.entity_registry as er
import voluptuous as vol
from homeassistant.config_entries import ConfigEntry
from homeassistant.const import (
    CONF_CLIENT_ID,
    CONF_CLIENT_SECRET,
    CONF_DEVICE_ID,
    CONF_DEVICES,
    CONF_ENTITIES,
    CONF_HOST,
    CONF_ID,
    CONF_PLATFORM,
    CONF_REGION,
    CONF_USERNAME,
    EVENT_HOMEASSISTANT_STOP,
    SERVICE_RELOAD,
)
from homeassistant.core import HomeAssistant
from homeassistant.exceptions import HomeAssistantError
from homeassistant.helpers.device_registry import DeviceEntry
from homeassistant.helpers.event import async_track_time_interval

from .cloud_api import TuyaCloudApi
from .common import TuyaDevice, async_config_entry_by_device_id
from .config_flow import config_schema
from .const import (
    ATTR_UPDATED_AT,
    CONF_PRODUCT_KEY,
    CONF_USER_ID,
    DATA_CLOUD,
    DATA_DISCOVERY,
    DOMAIN,
    TUYA_DEVICES,
)
from .discovery import TuyaDiscovery

_LOGGER = logging.getLogger(__name__)

UNSUB_LISTENER = "unsub_listener"

RECONNECT_INTERVAL = timedelta(seconds=60)

CONFIG_SCHEMA = config_schema()

CONF_DP = "dp"
CONF_VALUE = "value"

SERVICE_SET_DP = "set_dp"
SERVICE_SET_DP_SCHEMA = vol.Schema(
    {
        vol.Required(CONF_DEVICE_ID): cv.string,
        vol.Required(CONF_DP): int,
        vol.Required(CONF_VALUE): object,
    }
)


async def async_setup(hass: HomeAssistant, config: dict):
    """Set up the LocalTuya integration component."""
    hass.data.setdefault(DOMAIN, {})

    device_cache = {}

    async def _handle_reload(service):
        """Handle reload service call."""
        _LOGGER.debug("Service %s.reload called: reloading integration", DOMAIN)

        current_entries = hass.config_entries.async_entries(DOMAIN)

        reload_tasks = [
            hass.config_entries.async_reload(entry.entry_id)
            for entry in current_entries
        ]

        await asyncio.gather(*reload_tasks)

    async def _handle_set_dp(event):
        """Handle set_dp service call."""
        dev_id = event.data[CONF_DEVICE_ID]
        if dev_id not in hass.data[DOMAIN][TUYA_DEVICES]:
            raise HomeAssistantError("unknown device id")

        device = hass.data[DOMAIN][TUYA_DEVICES][dev_id]
        if not device.connected:
            raise HomeAssistantError("not connected to device")

        await device.set_dp(event.data[CONF_VALUE], event.data[CONF_DP])

    def _device_discovered(device):
        """Update address of device if it has changed."""
        device_ip = device["ip"]
        device_id = device["gwId"]
        product_key = device["productKey"]

        # If device is not in cache, check if a config entry exists
        entry = async_config_entry_by_device_id(hass, device_id)
        if entry is None:
            return

        if device_id not in device_cache:
            if entry and device_id in entry.data[CONF_DEVICES]:
                # Save address from config entry in cache to trigger
                # potential update below
                host_ip = entry.data[CONF_DEVICES][device_id][CONF_HOST]
                device_cache[device_id] = host_ip

        if device_id not in device_cache:
            return

        dev_entry = entry.data[CONF_DEVICES][device_id]

        new_data = entry.data.copy()
        updated = False

        if device_cache[device_id] != device_ip:
            updated = True
            new_data[CONF_DEVICES][device_id][CONF_HOST] = device_ip
            device_cache[device_id] = device_ip

        if dev_entry.get(CONF_PRODUCT_KEY) != product_key:
            updated = True
            new_data[CONF_DEVICES][device_id][CONF_PRODUCT_KEY] = product_key

        # Update settings if something changed, otherwise try to connect. Updating
        # settings triggers a reload of the config entry, which tears down the device
        # so no need to connect in that case.
        if updated:
<<<<<<< HEAD
            _LOGGER.debug("Updating keys for device %s: %s %s",
                          device_id, device_ip, product_key
                          )
            new_data[ATTR_UPDATED_AT] = str(int(time.time() * 1000))
            hass.config_entries.async_update_entry(
                entry, data=new_data
=======
            _LOGGER.debug(
                "Updating keys for device %s: %s %s", device_id, device_ip, product_key
>>>>>>> 6be13c5b
            )
            new_data[ATTR_UPDATED_AT] = str(int(time.time() * 1000))
            hass.config_entries.async_update_entry(entry, data=new_data)
            device = hass.data[DOMAIN][TUYA_DEVICES][device_id]
            if not device.connected:
                device.async_connect()
        elif device_id in hass.data[DOMAIN][TUYA_DEVICES]:
            # _LOGGER.debug("Device %s found with IP %s", device_id, device_ip)

            device = hass.data[DOMAIN][TUYA_DEVICES][device_id]
            if not device.connected:
                device.async_connect()

    def _shutdown(event):
        """Clean up resources when shutting down."""
        discovery.close()

    async def _async_reconnect(now):
        """Try connecting to devices not already connected to."""
        for device_id, device in hass.data[DOMAIN][TUYA_DEVICES].items():
            if not device.connected:
                device.async_connect()

    async_track_time_interval(hass, _async_reconnect, RECONNECT_INTERVAL)

    hass.helpers.service.async_register_admin_service(
        DOMAIN,
        SERVICE_RELOAD,
        _handle_reload,
    )

    hass.helpers.service.async_register_admin_service(
        DOMAIN, SERVICE_SET_DP, _handle_set_dp, schema=SERVICE_SET_DP_SCHEMA
    )

    discovery = TuyaDiscovery(_device_discovered)
    try:
        await discovery.start()
        hass.data[DOMAIN][DATA_DISCOVERY] = discovery
        hass.bus.async_listen_once(EVENT_HOMEASSISTANT_STOP, _shutdown)
    except Exception:  # pylint: disable=broad-except
        _LOGGER.exception("failed to set up discovery")

    return True


async def async_migrate_entry(hass, config_entry: ConfigEntry):
    """Migrate old entries merging all of them in one."""
    new_version = 2
    if config_entry.version == 1:
        _LOGGER.debug("Migrating config entry from version %s", config_entry.version)
        stored_entries = hass.config_entries.async_entries(DOMAIN)

        if config_entry.entry_id == stored_entries[0].entry_id:
            _LOGGER.debug(
                "Migrating the first config entry (%s)", config_entry.entry_id
            )
            new_data = {}
            new_data[CONF_REGION] = "eu"
            new_data[CONF_CLIENT_ID] = "xxx"
            new_data[CONF_CLIENT_SECRET] = "xxx"
            new_data[CONF_USER_ID] = "xxx"
            new_data[CONF_USERNAME] = DOMAIN
            new_data[CONF_DEVICES] = {
                config_entry.data[CONF_DEVICE_ID]: config_entry.data.copy()
            }
            new_data[ATTR_UPDATED_AT] = str(int(time.time() * 1000))
            config_entry.version = new_version
            hass.config_entries.async_update_entry(
                config_entry, title=DOMAIN, data=new_data
            )
        else:
            _LOGGER.debug(
                "Merging the config entry %s into the main one", config_entry.entry_id
            )
            new_data = stored_entries[0].data.copy()
            new_data[CONF_DEVICES].update(
                {config_entry.data[CONF_DEVICE_ID]: config_entry.data.copy()}
            )
            new_data[ATTR_UPDATED_AT] = str(int(time.time() * 1000))
            hass.config_entries.async_update_entry(stored_entries[0], data=new_data)
            await hass.config_entries.async_remove(config_entry.entry_id)

    _LOGGER.info(
        "Entry %s successfully migrated to version %s.",
        config_entry.entry_id,
        new_version,
    )
    return True


async def async_setup_entry(hass: HomeAssistant, entry: ConfigEntry):
    """Set up LocalTuya integration from a config entry."""
    unsub_listener = entry.add_update_listener(update_listener)
    hass.data[DOMAIN][UNSUB_LISTENER] = unsub_listener
    hass.data[DOMAIN][TUYA_DEVICES] = {}

    region = entry.data[CONF_REGION]
    client_id = entry.data[CONF_CLIENT_ID]
    secret = entry.data[CONF_CLIENT_SECRET]
    user_id = entry.data[CONF_USER_ID]
    tuya_api = TuyaCloudApi(hass, region, client_id, secret, user_id)
    res = await tuya_api.async_get_access_token()
    if res != "ok":
        _LOGGER.error("Cloud API connection failed: %s", res)
    _LOGGER.info("Cloud API connection succeeded.")
    res = await tuya_api.async_get_devices_list()
    hass.data[DOMAIN][DATA_CLOUD] = tuya_api

    async def setup_entities(dev_id):
        dev_entry = entry.data[CONF_DEVICES][dev_id]
        device = TuyaDevice(hass, entry, dev_id)
        hass.data[DOMAIN][TUYA_DEVICES][dev_id] = device

        platforms = set(entity[CONF_PLATFORM] for entity in dev_entry[CONF_ENTITIES])
        await asyncio.gather(
            *[
                hass.config_entries.async_forward_entry_setup(entry, platform)
                for platform in platforms
            ]
        )
        device.async_connect()

        await async_remove_orphan_entities(hass, entry)

    for dev_id in entry.data[CONF_DEVICES]:
        hass.async_create_task(setup_entities(dev_id))

    return True


async def async_unload_entry(hass: HomeAssistant, entry: ConfigEntry):
    """Unload a config entry."""
    platforms = {}
    for dev_id, dev_entry in entry.data[CONF_DEVICES].items():
        for entity in dev_entry[CONF_ENTITIES]:
            platforms[entity[CONF_PLATFORM]] = True

    unload_ok = all(
        await asyncio.gather(
            *[
                hass.config_entries.async_forward_entry_unload(entry, component)
                for component in platforms
            ]
        )
    )

    hass.data[DOMAIN][UNSUB_LISTENER]()
    for dev_id, device in hass.data[DOMAIN][TUYA_DEVICES].items():
        if device.connected:
            await device.close()

    if unload_ok:
        hass.data[DOMAIN][TUYA_DEVICES] = {}

    return True


async def update_listener(hass, config_entry):
    """Update listener."""
    await hass.config_entries.async_reload(config_entry.entry_id)


async def async_remove_config_entry_device(
    hass: HomeAssistant, config_entry: ConfigEntry, device_entry: DeviceEntry
) -> bool:
    """Remove a config entry from a device."""
    dev_id = list(device_entry.identifiers)[0][1].split("_")[-1]

    ent_reg = await er.async_get_registry(hass)
    entities = {
        ent.unique_id: ent.entity_id
        for ent in er.async_entries_for_config_entry(ent_reg, config_entry.entry_id)
        if dev_id in ent.unique_id
    }
    for entity_id in entities.values():
        ent_reg.async_remove(entity_id)

    if dev_id not in config_entry.data[CONF_DEVICES]:
        _LOGGER.info(
            "Device %s not found in config entry: finalizing device removal", dev_id
        )
        return True

    await hass.data[DOMAIN][TUYA_DEVICES][dev_id].close()

    new_data = config_entry.data.copy()
    new_data[CONF_DEVICES].pop(dev_id)
    new_data[ATTR_UPDATED_AT] = str(int(time.time() * 1000))

    hass.config_entries.async_update_entry(
        config_entry,
        data=new_data,
    )

    _LOGGER.info("Device %s removed.", dev_id)

    return True


async def async_remove_orphan_entities(hass, entry):
    """Remove entities associated with config entry that has been removed."""
    return
    ent_reg = await er.async_get_registry(hass)
    entities = {
        ent.unique_id: ent.entity_id
        for ent in er.async_entries_for_config_entry(ent_reg, entry.entry_id)
    }
    _LOGGER.info("ENTITIES ORPHAN %s", entities)
    return

    for entity in entry.data[CONF_ENTITIES]:
        if entity[CONF_ID] in entities:
            del entities[entity[CONF_ID]]

    for entity_id in entities.values():
        ent_reg.async_remove(entity_id)<|MERGE_RESOLUTION|>--- conflicted
+++ resolved
@@ -132,17 +132,8 @@
         # settings triggers a reload of the config entry, which tears down the device
         # so no need to connect in that case.
         if updated:
-<<<<<<< HEAD
-            _LOGGER.debug("Updating keys for device %s: %s %s",
-                          device_id, device_ip, product_key
-                          )
-            new_data[ATTR_UPDATED_AT] = str(int(time.time() * 1000))
-            hass.config_entries.async_update_entry(
-                entry, data=new_data
-=======
             _LOGGER.debug(
                 "Updating keys for device %s: %s %s", device_id, device_ip, product_key
->>>>>>> 6be13c5b
             )
             new_data[ATTR_UPDATED_AT] = str(int(time.time() * 1000))
             hass.config_entries.async_update_entry(entry, data=new_data)
